import numpy as np
from .gmm import GMM, MVN
from .hmm import HMM
from functions import multi_variate_normal, multi_variate_t
from utils import gaussian_moment_matching
from scipy.special import gamma, gammaln, logsumexp

class MTMM(GMM):
	"""
	Multivariate t-distribution mixture
	"""

	def __init__(self, *args, **kwargs):
		self._nu = kwargs.pop('nu', None)
		GMM.__init__(self, *args, **kwargs)

		self._k = None

	def __add__(self, other):
		if isinstance(other, MVN):
			gmm = MTMM(nb_dim=self.nb_dim, nb_states=self.nb_states)

			gmm.nu = self.nu
			gmm.k = self.k
			gmm.priors = self.priors
			gmm.mu = self.mu + other.mu[None]
			gmm.sigma = self.sigma + other.sigma[None]

			return gmm

		else:
			raise NotImplementedError

	def marginal_model(self, dims):
		mtmm = MTMM(nb_dim=dims.stop - dims.start, nb_states=self.nb_states)
		mtmm.priors = self.priors
		mtmm.mu = self.mu[:, dims]
		mtmm.sigma = self.sigma[:, dims, dims]
		mtmm.nu = self.nu

		return mtmm

	def get_matching_gmm(self):
		return GMM(mu=self.mu, sigma=self.sigma * (self.nu/(self.nu-2.))[:, None, None],
				   priors=self.priors)

	@property
	def k(self):
		return self._k

	@k.setter
	def k(self, value):
		self._k = value

	@property
	def nu(self):
		return self._nu

	@nu.setter
	def nu(self, value):
		self._nu = value

	def condition_gmm(self, data_in, dim_in, dim_out):
		sample_size = data_in.shape[0]

		# compute responsabilities
		mu_in, sigma_in = self.get_marginal(dim_in)

		h = np.zeros((self.nb_states, sample_size))
		for i in range(self.nb_states):
			h[i, :] = multi_variate_t(data_in[None], self.nu[i],
									  mu_in[i],
									  sigma_in[i])

		h += np.log(self.priors)[:, None]
		h = np.exp(h).T
		h /= np.sum(h, axis=1, keepdims=True)
		h = h.T

		mu_out, sigma_out = self.get_marginal(dim_out)
		mu_est, sigma_est = ([], [])

		inv_sigma_in_in, inv_sigma_out_in = ([], [])

		_, sigma_in_out = self.get_marginal(dim_in, dim_out)

		for i in range(self.nb_states):
			inv_sigma_in_in += [np.linalg.inv(sigma_in[i])]
			inv_sigma_out_in += [sigma_in_out[i].T.dot(inv_sigma_in_in[-1])]
			dx = data_in[None] - mu_in[i]
			mu_est += [mu_out[i] + np.einsum('ij,aj->ai',
											 inv_sigma_out_in[-1], dx)]

			s = np.sum(np.einsum('ai,ij->aj', dx, inv_sigma_in_in[-1]) * dx, axis=1)
			a = (self.nu[i] + s) / (self.nu[i] + mu_in.shape[1])

			sigma_est += [a[:, None, None] *
						  (sigma_out[i] - inv_sigma_out_in[-1].dot(sigma_in_out[i]))[None]]

		mu_est, sigma_est = (np.asarray(mu_est)[:, 0], np.asarray(sigma_est)[:, 0])


		gmm_out = MTMM(nb_states=self.nb_states, nb_dim=mu_out.shape[1])
		gmm_out.nu = self.nu + gmm_out.nb_dim
		gmm_out.mu = mu_est
		gmm_out.sigma = sigma_est
		gmm_out.priors = h[:, 0]

		return gmm_out

	def log_prob(self, x):
		return logsumexp(self.log_prob_components(x) + np.log(self.priors)[:, None], axis=0)

	def log_prob_components(self, x):
		dx = self.mu[:, None] - x[None]  # [nb_states, nb_samples, nb_dim]

		# slower
		# s = np.sum(np.einsum('kij,kai->kaj', self.lmbda, dx) * dx, axis=2) # [nb_states, nb_samples]

		# faster
		s = np.sum(np.matmul(self.lmbda[:, None], dx[:, :, :, None])[:, :, :, 0] * dx, axis=2) # [nb_states, nb_samples]

		log_norm = self.log_normalization[:, None]
		return log_norm + (-(self.nu + self.nb_dim) / 2)[:, None] * np.log(1 + s/ self.nu[:, None])

	def obs_likelihood(self, demo=None, dep=None, marginal=None, *args, **kwargs):
		B = self.log_prob_components(demo)
		return np.exp(B), B
	@property
	def log_normalization(self):
		if self._log_normalization is None:
			self._log_normalization = gammaln((self.nu + self.nb_dim) / 2) + 0.5 * np.linalg.slogdet(self.lmbda)[1] - \
				gammaln(self.nu / 2) - self.nb_dim / 2. * (np.log(self.nu) + np.log(np.pi))

		return self._log_normalization

	# @profile
	def condition(self, data_in, dim_in, dim_out, h=None, return_gmm=False, reg_in=1e-20,
				  concat=True, return_linear=False, tmp=False):
		"""
		[1] M. Hofert, 'On the Multivariate t Distribution,' R J., vol. 5, pp. 129-136, 2013.

		Conditional probabilities in a Joint Multivariate t Distribution Mixture Model

		:param data_in:		[np.array([nb_data, nb_dim])
				Observed datapoints x_in
		:param dim_in:		[slice] or [list of index]
				Dimension of input space e.g.: slice(0, 3), [0, 2, 3]
		:param dim_out:		[slice] or [list of index]
				Dimension of output space e.g.: slice(3, 6), [1, 4]
		:param h:			optional - [np.array([nb_states, nb_data])]
				Overrides marginal probability of states given input dimensions
		:return:
		"""

		if data_in.ndim == 1:
			data_in = data_in[None]
			was_not_batch = True
		else:
			was_not_batch = False

		sample_size = data_in.shape[0]

		if tmp and hasattr(self, '_tmp_slices') and not self._tmp_slices == (dim_in, dim_out):
			del self._tmp_inv_sigma_out_in, self._tmp_inv_sigma_in_in, self._tmp_slices, self._tmp_marginal_model

		# compute marginal probabilities of states given observation p(k|x_in)
		mu_in, sigma_in = self.get_marginal(dim_in)

		if tmp and hasattr(self, '_tmp_marginal_model'):
			marginal_model = self._tmp_marginal_model
		else:
			marginal_model = self.marginal_model(dim_in)
			if tmp:
				self._tmp_marginal_model = marginal_model

		if h is None:
			h = marginal_model.log_prob_components(data_in)
			h += np.log(self.priors)[:, None]
			h = np.exp(h).T
			h /= np.sum(h, axis=1, keepdims=True)

		#[nb_samples, nb_states]
		self._h = h # storing value

		mu_out, sigma_out = self.get_marginal(dim_out)  # get marginal distribution of x_out

		# get conditional distribution of x_out given x_in for each states p(x_out|x_in, k)

		_, sigma_in_out = self.get_marginal(dim_in, dim_out)

		if not concat: # faster when more datapointsS
			mu_est, sigma_est = ([], [])
			inv_sigma_in_in, inv_sigma_out_in = ([], [])

			for i in range(self.nb_states):
				inv_sigma_in_in += [np.linalg.inv(sigma_in[i] + reg_in * np.eye(sigma_in.shape[-1]))]
				inv_sigma_out_in += [sigma_in_out[i].T.dot(inv_sigma_in_in[-1])]
				dx = data_in - mu_in[i]
				mu_est += [mu_out[i] + np.einsum('ij,aj->ai',
												 inv_sigma_out_in[-1], dx)]

				s = np.sum(np.einsum('ai,ij->aj', dx, inv_sigma_in_in[-1]) * dx, axis=1)
				a = (self.nu[i] + s)/(self.nu[i] + mu_in.shape[1])

				sigma_est += [a[:, None, None] *
							  (sigma_out[i] - inv_sigma_out_in[-1].dot(sigma_in_out[i]))[None]]

			mu_est, sigma_est = (np.asarray(mu_est), np.asarray(sigma_est))
		else:
			# test if slices change and reset

			if tmp and hasattr(self, '_tmp_inv_sigma_in_in'):
				inv_sigma_in_in = self._tmp_inv_sigma_in_in
				inv_sigma_out_in = self._tmp_inv_sigma_out_in
			else:
				inv_sigma_in_in = np.linalg.inv(sigma_in + reg_in * np.eye(sigma_in.shape[-1])[None])
				inv_sigma_out_in = np.einsum('aji,ajk->aik', sigma_in_out, inv_sigma_in_in)

			if tmp and not hasattr(self, '_tmp_inv_sigma_in_in'):
				self._tmp_inv_sigma_in_in = inv_sigma_in_in
				self._tmp_inv_sigma_out_in = inv_sigma_out_in
				self._tmp_slices = (dim_in, dim_out)

			# [nb_states, nb_sample, nb_dim]
			dx = data_in[None] - mu_in[:, None]

			# mu_est = mu_out[:, None] + np.einsum('aij,abj->abi', inv_sigma_out_in, dx)
			mu_est = mu_out[:, None] + np.matmul(inv_sigma_out_in[:, None], dx[:, :, :, None])[:, :, :, 0]

			s = np.sum(np.matmul(inv_sigma_in_in[:, None], dx[:, :, :, None])[:, :, :, 0] * dx,
					   axis=2)
			# s = np.sum(np.einsum('kij,kai->kaj',inv_sigma_in_in, dx) * dx, axis=2)

			a = (self.nu[:, None] + s) / (self.nu[:, None] + mu_in.shape[1])

			# sigma_est = a[:, :, None, None] * (sigma_out - np.einsum('aij,ajk->aik', inv_sigma_out_in, sigma_in_out))[:, None]
			sigma_est = a[:, :, None, None] * (sigma_out - np.matmul(inv_sigma_out_in, sigma_in_out))[:, None]

		nu = self.nu + mu_in.shape[1]
		# the conditional distribution is now a still a mixture

		if return_gmm:
			return h, mu_est, sigma_est * (nu/(nu-2.))[:, None, None, None]
		elif return_linear:
			As = inv_sigma_out_in
			bs = mu_out - np.matmul(inv_sigma_out_in, mu_in[:, :, None])[:, :, 0]
			A = np.einsum('ak,kij->aij', h, As)
			b = np.einsum('ak,ki->ai', h, bs)
			if was_not_batch:
				return A[0], b[0], gaussian_moment_matching(mu_est, sigma_est * (nu/(nu-2.))[:, None, None, None], h)[1][0]
			else:
				return A, b, gaussian_moment_matching(mu_est, sigma_est * (nu/(nu-2.))[:, None, None, None], h)[1]
		else:
			# apply moment matching to get a single MVN for each datapoint
			return gaussian_moment_matching(mu_est, sigma_est * (nu/(nu-2.))[:, None, None, None], h)

	def get_pred_post_uncertainty(self, data_in, dim_in, dim_out, log=False):
		"""
		[1] M. Hofert, 'On the Multivariate t Distribution,' R J., vol. 5, pp. 129-136, 2013.

		Conditional probabilities in a Joint Multivariate t Distribution Mixture Model

		:param data_in:		[np.array([nb_data, nb_dim])
				Observed datapoints x_in
		:param dim_in:		[slice] or [list of index]
				Dimension of input space e.g.: slice(0, 3), [0, 2, 3]
		:param dim_out:		[slice] or [list of index]
				Dimension of output space e.g.: slice(3, 6), [1, 4]
		:param h:			optional - [np.array([nb_states, nb_data])]
				Overrides marginal probability of states given input dimensions
		:return:
		"""

		sample_size = data_in.shape[0]

		# compute marginal probabilities of states given observation p(k|x_in)
		mu_in, sigma_in = self.get_marginal(dim_in)

		h = np.zeros((self.nb_states, sample_size))
		for i in range(self.nb_states):
			h[i, :] = multi_variate_t(data_in, self.nu[i],
										   mu_in[i],
										   sigma_in[i])

		h += np.log(self.priors)[:, None]
		h = np.exp(h).T
		h /= np.sum(h, axis=1, keepdims=True)
		h = h.T

		self._h = h # storing value

		mu_out, sigma_out = self.get_marginal(dim_out)  # get marginal distribution of x_out
		mu_est, sigma_est = ([], [])

		# get conditional distribution of x_out given x_in for each states p(x_out|x_in, k)
		inv_sigma_in_in, inv_sigma_out_in = ([], [])

		_, sigma_in_out = self.get_marginal(dim_in, dim_out)

		_as = []

		for i in range(self.nb_states):
			inv_sigma_in_in += [np.linalg.inv(sigma_in[i])]
			inv_sigma_out_in += [sigma_in_out[i].T.dot(inv_sigma_in_in[-1])]
			dx = data_in - mu_in[i]
			mu_est += [mu_out[i] + np.einsum('ij,aj->ai',
											 inv_sigma_out_in[-1], dx)]

			s = np.sum(np.einsum('ai,ij->aj', dx, inv_sigma_in_in[-1]) * dx, axis=1)
			a = (self.nu[i] + s)/(self.nu[i] + mu_in.shape[1])

			sigma_est += [a[:, None, None] *
						  (sigma_out[i] - inv_sigma_out_in[-1].dot(sigma_in_out[i]))[None]]

			_as += [a]

		mu_est, sigma_est = (np.asarray(mu_est), np.asarray(sigma_est))

<<<<<<< HEAD
		nu = self.nu + mu_in.shape[1]
		# the conditional distribution is now a still a mixture

		if return_gmm:
			return mu_est, sigma_est * nu/(nu-2.)
		else:
			# apply moment matching to get a single MVN for each datapoint
			return gaussian_moment_matching(mu_est, sigma_est * (nu/(nu-2.))[:, None, None, None], h.T)

	def get_pred_post_uncertainty(self, data_in, dim_in, dim_out):
		"""
		[1] M. Hofert, 'On the Multivariate t Distribution,' R J., vol. 5, pp. 129-136, 2013.

		Conditional probabilities in a Joint Multivariate t Distribution Mixture Model

		:param data_in:		[np.array([nb_data, nb_dim])
				Observed datapoints x_in
		:param dim_in:		[slice] or [list of index]
				Dimension of input space e.g.: slice(0, 3), [0, 2, 3]
		:param dim_out:		[slice] or [list of index]
				Dimension of output space e.g.: slice(3, 6), [1, 4]
		:param h:			optional - [np.array([nb_states, nb_data])]
				Overrides marginal probability of states given input dimensions
		:return:
		"""

		sample_size = data_in.shape[0]

		# compute marginal probabilities of states given observation p(k|x_in)
		mu_in, sigma_in = self.get_marginal(dim_in)

		h = np.zeros((self.nb_states, sample_size))
		for i in range(self.nb_states):
			h[i, :] = multi_variate_t(data_in, self.nu[i],
										   mu_in[i],
										   sigma_in[i])

		h += np.log(self.priors)[:, None]
		h = np.exp(h).T
		h /= np.sum(h, axis=1, keepdims=True)
		h = h.T

		self._h = h # storing value

		mu_out, sigma_out = self.get_marginal(dim_out)  # get marginal distribution of x_out
		mu_est, sigma_est = ([], [])

		# get conditional distribution of x_out given x_in for each states p(x_out|x_in, k)
		inv_sigma_in_in, inv_sigma_out_in = ([], [])

		_, sigma_in_out = self.get_marginal(dim_in, dim_out)

		_as = []

		for i in range(self.nb_states):
			inv_sigma_in_in += [np.linalg.inv(sigma_in[i])]
			inv_sigma_out_in += [sigma_in_out[i].T.dot(inv_sigma_in_in[-1])]
			dx = data_in - mu_in[i]
			mu_est += [mu_out[i] + np.einsum('ij,aj->ai',
											 inv_sigma_out_in[-1], dx)]

			s = np.sum(np.einsum('ai,ij->aj', dx, inv_sigma_in_in[-1]) * dx, axis=1)
			a = (self.nu[i] + s)/(self.nu[i] + mu_in.shape[1])

			sigma_est += [a[:, None, None] *
						  (sigma_out[i] - inv_sigma_out_in[-1].dot(sigma_in_out[i]))[None]]

			_as += [a]

		mu_est, sigma_est = (np.asarray(mu_est), np.asarray(sigma_est))

		a = np.einsum('ia,ia->a', h, _as)

		_, _covs = gaussian_moment_matching(mu_est, sigma_est, h.T)

		# return a
		return np.linalg.det(_covs)

=======
		a = np.einsum('ia,ia->a', h, _as)

		_, _covs = gaussian_moment_matching(mu_est, sigma_est, h.T)

		# return a
		if log:
			return np.linalg.slogdet(_covs)[1]
		else:
			return np.linalg.det(_covs)
>>>>>>> ad3e1b17
		# the conditional distribution is now a still a mixture


class VBayesianGMM(MTMM):
	def __init__(self, sk_parameters, *args, **kwargs):
		"""
		self.model = tff.VBayesianGMM(
			{'n_components':5, 'n_init':4, 'reg_covar': 0.006 ** 2,
         'covariance_prior': 0.02 ** 2 * np.eye(12),'mean_precision_prior':1e-9})

		:param sk_parameters:
		:param args:
		:param kwargs:
		"""
		MTMM.__init__(self, *args, **kwargs)

		from sklearn import mixture

		self._training_data = None
		self._posterior_predictive = None


		self._sk_model = mixture.BayesianGaussianMixture(**sk_parameters)
		self._posterior_samples = None

	@property
	def model(self):
		return self._sk_model

	@property
	def posterior_samples(self):
		return self._posterior_samples

	def make_posterior_samples(self, nb_samples=10):
		from scipy.stats import wishart
		from .gmm import GMM
		self._posterior_samples = []

		m = self._sk_model

		nb_states = m.means_.shape[0]

		for i in range(nb_samples):
			_gmm = GMM()

			_gmm.lmbda = np.array(
<<<<<<< HEAD
				[wishart.rvs(m.degrees_of_freedom_[i],
=======
				[wishart.rvs(m.degrees_of_freedom_[i] + 1.,
>>>>>>> ad3e1b17
							 np.linalg.inv(m.covariances_[i] * m.degrees_of_freedom_[i]))
				 for i in range(nb_states)])

			_gmm.mu = np.array(
				[np.random.multivariate_normal(
					m.means_[i], np.linalg.inv(m.mean_precision_[i] * _gmm.lmbda[i])
				)
				for i in range(nb_states)])

			_gmm.priors = m.weights_

			self._posterior_samples += [_gmm]

<<<<<<< HEAD
	def posterior(self, data, dims=slice(0, 7), mean_scale=10., cov=None, dp=True):
=======
	def get_used_states(self):
		keep = self.nu + self.nb_dim - 1.01 > self.nu_prior
		return MTMM(mu=self.mu[keep], lmbda=self.lmbda[keep],
					sigma=self.sigma[keep], nu=self.nu[keep], priors=self.priors[keep])

	def posterior(self, data, mean_scale=10., cov=None, dp=True):
>>>>>>> ad3e1b17

		self.nb_dim = data.shape[1]

		self._sk_model.fit(data)

<<<<<<< HEAD
		states = np.where(self._sk_model.weights_ > -5e-2)[0]

		self.nb_states = states.shape[0]
		# see [1] K. P. Murphy, 'Conjugate Bayesian analysis of the Gaussian distribution,' vol. 0, no. 7, 2007. par 9.4
		# or [1] E. Fox, 'Bayesian nonparametric learning of complex dynamical phenomena,' 2009, p

		# m.covariances_ = W_k_^-1/m.degrees_of_freedom_
		m = self._sk_model

		self.priors = np.copy(m.weights_[states])
		self.mu = np.copy(m.means_[states])
		self.k = np.copy(m.mean_precision_[states])

		self.nu = np.copy(m.degrees_of_freedom_[states]) - self.nb_dim + 1

=======
		self.nb_states = self._sk_model.weights_.shape[0]
		# see [1] K. P. Murphy, 'Conjugate Bayesian analysis of the Gaussian distribution,' vol. 0, no. 7, 2007. par 9.4
		# or [1] E. Fox, 'Bayesian nonparametric learning of complex dynamical phenomena,' 2009, p

		# m.covariances_ = W_k_^-1/m.degrees_of_freedom_
		m = self._sk_model

		self.priors = np.copy(m.weights_)
		self.mu = np.copy(m.means_)
		self.k = np.copy(m.mean_precision_)

		self.nu = np.copy(m.degrees_of_freedom_) - self.nb_dim + 1

		self.nu_prior = m.degrees_of_freedom_prior
>>>>>>> ad3e1b17

		w_k = np.linalg.inv(m.covariances_ * m.degrees_of_freedom_[:, None, None])
		l_k = ((m.degrees_of_freedom_[:, None, None] + 1 - self.nb_dim) * m.mean_precision_[:, None, None])/ \
			  (1. + m.mean_precision_[:, None, None]) * w_k

<<<<<<< HEAD
		self.sigma = np.copy(np.linalg.inv(l_k))[states]

		# self.sigma = np.copy(self._sk_model.covariances_[states]) * (
		# self.k[:, None, None] + 1) * self.nu[:, None, None] \
		# 			 / (self.k[:, None, None] * (self.nu[:, None, None] - self.nb_dim + 1))

		# add new state, base measure TODO make not heuristic

		if dp:
			self.priors = np.concatenate([self.priors, 0.02 * np.ones((1,))], 0)
			self.priors /= np.sum(self.priors)

			self.mu = np.concatenate([self.mu, np.zeros((1, self.nb_dim))], axis=0)
			if cov is None:
				cov = mean_scale ** 2 * np.eye(self.nb_dim)

			self.sigma = np.concatenate([self.sigma, cov[None]], axis=0)

			self.k = np.concatenate([self.k, np.ones((1, ))], axis=0)

			_nu_p = self._sk_model.degrees_of_freedom_prior_

			self.nu = np.concatenate([self.nu, _nu_p * np.ones((1, ))], axis=0)

			self.nb_states = states.shape[0] + 1
=======
		self.sigma = np.copy(np.linalg.inv(l_k))
>>>>>>> ad3e1b17

	def condition(self, *args, **kwargs):
		"""
		[1] M. Hofert, 'On the Multivariate t Distribution,' R J., vol. 5, pp. 129-136, 2013.

		Conditional probabilities in a Joint Multivariate t Distribution Mixture Model

		:param data_in:		[np.array([nb_data, nb_dim])
				Observed datapoints x_in
		:param dim_in:		[slice] or [list of index]
				Dimension of input space e.g.: slice(0, 3), [0, 2, 3]
		:param dim_out:		[slice] or [list of index]
				Dimension of output space e.g.: slice(3, 6), [1, 4]
		:param h:			optional - [np.array([nb_states, nb_data])]
				Overrides marginal probability of states given input dimensions
		:return:
		"""
		if not kwargs.get('samples', False):
			kwargs.pop('return_samples', True)
			return MTMM.condition(self, *args, **kwargs)
		kwargs.pop('samples')
		return_samples = kwargs.pop('return_samples', False)
		mus, sigmas = [], []

		for _gmm in self.posterior_samples:
			mu, sigma = _gmm.condition(*args, **kwargs)
			mus += [mu]; sigmas += [sigma]

		mus, sigmas = np.array(mus), np.array(sigmas)
		# moment matching
		mu = np.mean(mus, axis=0)
		dmu = mu[None] - mus
		sigma = np.mean(sigmas, axis=0) + \
				np.einsum('aki,akj->kij', dmu, dmu) / len(self.posterior_samples)

		if return_samples:
			return mu, sigma, mus
		else:
			return mu, sigma

class VBayesianHMM(VBayesianGMM, HMM):
	def __init__(self, *args, **kwargs):
		VBayesianGMM.__init__(self, *args, **kwargs)
		self._trans = None
		self._init_priors = None

	def obs_likelihood(self, demo=None, dep=None, marginal=None, *args, **kwargs):
		return VBayesianGMM.obs_likelihood(self, demo=demo, dep=dep, marginal=marginal)

class VMBayesianGMM(VBayesianGMM):
	def __init__(self, n, sk_parameters, *args, **kwargs):
		"""
		Multimodal posterior approximation using a several training

		self.model = tff.VMBayesianGMM(
			{'n_components':5, 'n_init':4, 'reg_covar': 0.006 ** 2,
         'covariance_prior': 0.02 ** 2 * np.eye(12),'mean_precision_prior':1e-9})

		:param n:  	number of evaluations
		:param sk_parameters:
		:param args:
		:param kwargs:
		"""

		self.models = [VBayesianGMM(sk_parameters, *args, **kwargs) for i in range(n)]
		self.n = n
		self._training_data = None

	def posterior(self, data, *args, **kwargs):
		for model in self.models:
			model.posterior(data, *args, **kwargs)

	def condition(self, *args, **kwargs):
		params = []

		for model in self.models:
			params += [model.condition(*args, **kwargs)]

		# TODO check how to compute priors in a good way
		params = zip(*params)
		mu, sigma = gaussian_moment_matching(np.array(params[0]),
													   np.array(params[1]))

		return mu, sigma

<<<<<<< HEAD
class VMBayesianGMM(VBayesianGMM):
	def __init__(self, n, sk_parameters, *args, **kwargs):
		"""
		Multimodal posterior approximation using a several training

		self.model = tff.VMBayesianGMM(
			{'n_components':5, 'n_init':4, 'reg_covar': 0.006 ** 2,
         'covariance_prior': 0.02 ** 2 * np.eye(12),'mean_precision_prior':1e-9})

		:param n:  	number of evaluations
		:param sk_parameters:
		:param args:
		:param kwargs:
		"""

		self.models = [VBayesianGMM(sk_parameters, *args, **kwargs) for i in range(n)]
		self.n = n
		self._training_data = None

	def posterior(self, data, *args, **kwargs):
		for model in self.models:
			model.posterior(data, *args, **kwargs)

	def condition(self, *args, **kwargs):
		params = []

		for model in self.models:
			params += [model.condition(*args, **kwargs)]

		# TODO check how to compute priors in a good way
		params = zip(*params)
		mu, sigma = gaussian_moment_matching(np.array(params[0]),
													   np.array(params[1]))

		return mu, sigma

=======
>>>>>>> ad3e1b17
	@property
	def nb_states(self):
		return [model.nb_states for model in self.models]

	def plot(self, *args, **kwargs):
		import matplotlib
		cmap = kwargs.pop('cmap', 'viridis')

		colors = matplotlib.cm.get_cmap(cmap, self.n)

		for i, model in enumerate(self.models):
			color = colors(i)
			kwargs['color'] = [color[i] for i in range(3)]
			model.plot(*args, **kwargs)<|MERGE_RESOLUTION|>--- conflicted
+++ resolved
@@ -317,13 +317,17 @@
 
 		mu_est, sigma_est = (np.asarray(mu_est), np.asarray(sigma_est))
 
-<<<<<<< HEAD
-		nu = self.nu + mu_in.shape[1]
+		a = np.einsum('ia,ia->a', h, _as)
+
+		_, _covs = gaussian_moment_matching(mu_est, sigma_est, h.T)
+
+		# return a
+		if log:
+			return np.linalg.slogdet(_covs)[1]
+		else:
+			return np.linalg.det(_covs)
 		# the conditional distribution is now a still a mixture
 
-		if return_gmm:
-			return mu_est, sigma_est * nu/(nu-2.)
-		else:
 			# apply moment matching to get a single MVN for each datapoint
 			return gaussian_moment_matching(mu_est, sigma_est * (nu/(nu-2.))[:, None, None, None], h.T)
 
@@ -396,17 +400,6 @@
 		# return a
 		return np.linalg.det(_covs)
 
-=======
-		a = np.einsum('ia,ia->a', h, _as)
-
-		_, _covs = gaussian_moment_matching(mu_est, sigma_est, h.T)
-
-		# return a
-		if log:
-			return np.linalg.slogdet(_covs)[1]
-		else:
-			return np.linalg.det(_covs)
->>>>>>> ad3e1b17
 		# the conditional distribution is now a still a mixture
 
 
@@ -453,11 +446,7 @@
 			_gmm = GMM()
 
 			_gmm.lmbda = np.array(
-<<<<<<< HEAD
-				[wishart.rvs(m.degrees_of_freedom_[i],
-=======
 				[wishart.rvs(m.degrees_of_freedom_[i] + 1.,
->>>>>>> ad3e1b17
 							 np.linalg.inv(m.covariances_[i] * m.degrees_of_freedom_[i]))
 				 for i in range(nb_states)])
 
@@ -471,38 +460,17 @@
 
 			self._posterior_samples += [_gmm]
 
-<<<<<<< HEAD
-	def posterior(self, data, dims=slice(0, 7), mean_scale=10., cov=None, dp=True):
-=======
 	def get_used_states(self):
 		keep = self.nu + self.nb_dim - 1.01 > self.nu_prior
 		return MTMM(mu=self.mu[keep], lmbda=self.lmbda[keep],
 					sigma=self.sigma[keep], nu=self.nu[keep], priors=self.priors[keep])
 
 	def posterior(self, data, mean_scale=10., cov=None, dp=True):
->>>>>>> ad3e1b17
 
 		self.nb_dim = data.shape[1]
 
 		self._sk_model.fit(data)
 
-<<<<<<< HEAD
-		states = np.where(self._sk_model.weights_ > -5e-2)[0]
-
-		self.nb_states = states.shape[0]
-		# see [1] K. P. Murphy, 'Conjugate Bayesian analysis of the Gaussian distribution,' vol. 0, no. 7, 2007. par 9.4
-		# or [1] E. Fox, 'Bayesian nonparametric learning of complex dynamical phenomena,' 2009, p
-
-		# m.covariances_ = W_k_^-1/m.degrees_of_freedom_
-		m = self._sk_model
-
-		self.priors = np.copy(m.weights_[states])
-		self.mu = np.copy(m.means_[states])
-		self.k = np.copy(m.mean_precision_[states])
-
-		self.nu = np.copy(m.degrees_of_freedom_[states]) - self.nb_dim + 1
-
-=======
 		self.nb_states = self._sk_model.weights_.shape[0]
 		# see [1] K. P. Murphy, 'Conjugate Bayesian analysis of the Gaussian distribution,' vol. 0, no. 7, 2007. par 9.4
 		# or [1] E. Fox, 'Bayesian nonparametric learning of complex dynamical phenomena,' 2009, p
@@ -517,41 +485,12 @@
 		self.nu = np.copy(m.degrees_of_freedom_) - self.nb_dim + 1
 
 		self.nu_prior = m.degrees_of_freedom_prior
->>>>>>> ad3e1b17
 
 		w_k = np.linalg.inv(m.covariances_ * m.degrees_of_freedom_[:, None, None])
 		l_k = ((m.degrees_of_freedom_[:, None, None] + 1 - self.nb_dim) * m.mean_precision_[:, None, None])/ \
 			  (1. + m.mean_precision_[:, None, None]) * w_k
 
-<<<<<<< HEAD
-		self.sigma = np.copy(np.linalg.inv(l_k))[states]
-
-		# self.sigma = np.copy(self._sk_model.covariances_[states]) * (
-		# self.k[:, None, None] + 1) * self.nu[:, None, None] \
-		# 			 / (self.k[:, None, None] * (self.nu[:, None, None] - self.nb_dim + 1))
-
-		# add new state, base measure TODO make not heuristic
-
-		if dp:
-			self.priors = np.concatenate([self.priors, 0.02 * np.ones((1,))], 0)
-			self.priors /= np.sum(self.priors)
-
-			self.mu = np.concatenate([self.mu, np.zeros((1, self.nb_dim))], axis=0)
-			if cov is None:
-				cov = mean_scale ** 2 * np.eye(self.nb_dim)
-
-			self.sigma = np.concatenate([self.sigma, cov[None]], axis=0)
-
-			self.k = np.concatenate([self.k, np.ones((1, ))], axis=0)
-
-			_nu_p = self._sk_model.degrees_of_freedom_prior_
-
-			self.nu = np.concatenate([self.nu, _nu_p * np.ones((1, ))], axis=0)
-
-			self.nb_states = states.shape[0] + 1
-=======
 		self.sigma = np.copy(np.linalg.inv(l_k))
->>>>>>> ad3e1b17
 
 	def condition(self, *args, **kwargs):
 		"""
@@ -637,45 +576,6 @@
 
 		return mu, sigma
 
-<<<<<<< HEAD
-class VMBayesianGMM(VBayesianGMM):
-	def __init__(self, n, sk_parameters, *args, **kwargs):
-		"""
-		Multimodal posterior approximation using a several training
-
-		self.model = tff.VMBayesianGMM(
-			{'n_components':5, 'n_init':4, 'reg_covar': 0.006 ** 2,
-         'covariance_prior': 0.02 ** 2 * np.eye(12),'mean_precision_prior':1e-9})
-
-		:param n:  	number of evaluations
-		:param sk_parameters:
-		:param args:
-		:param kwargs:
-		"""
-
-		self.models = [VBayesianGMM(sk_parameters, *args, **kwargs) for i in range(n)]
-		self.n = n
-		self._training_data = None
-
-	def posterior(self, data, *args, **kwargs):
-		for model in self.models:
-			model.posterior(data, *args, **kwargs)
-
-	def condition(self, *args, **kwargs):
-		params = []
-
-		for model in self.models:
-			params += [model.condition(*args, **kwargs)]
-
-		# TODO check how to compute priors in a good way
-		params = zip(*params)
-		mu, sigma = gaussian_moment_matching(np.array(params[0]),
-													   np.array(params[1]))
-
-		return mu, sigma
-
-=======
->>>>>>> ad3e1b17
 	@property
 	def nb_states(self):
 		return [model.nb_states for model in self.models]
